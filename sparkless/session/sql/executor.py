"""
SQL Executor for Sparkless.

This module provides SQL execution functionality for Sparkless,
executing parsed SQL queries and returning appropriate results.
It handles different types of SQL operations and integrates with
the storage and DataFrame systems.

Key Features:
    - SQL query execution and result generation
    - Integration with DataFrame operations
    - Support for DDL and DML operations
    - Error handling and validation
    - Result set formatting

Example:
    >>> from sparkless.session.sql import SQLExecutor
    >>> executor = SQLExecutor(session)
    >>> result = executor.execute("SELECT * FROM users WHERE age > 18")
    >>> result.show()
"""

from typing import TYPE_CHECKING, Any, cast
import re
from ...core.exceptions.execution import QueryExecutionException
from ...core.interfaces.dataframe import IDataFrame
from ...core.interfaces.session import ISession
from ...dataframe import DataFrame
from ...spark_types import StructType
from .parser import SQLAST

if TYPE_CHECKING:
    from ...dataframe.protocols import SupportsDataFrameOps


class SQLExecutor:
    """SQL Executor for Sparkless.

    Provides SQL execution functionality that processes parsed SQL queries
    and returns appropriate results. Handles different types of SQL operations
    including SELECT, INSERT, CREATE, DROP, and other DDL/DML operations.

    Attributes:
        session: Sparkless session instance.
        parser: SQL parser instance.

    Example:
        >>> executor = SQLExecutor(session)
        >>> result = executor.execute("SELECT name, age FROM users")
        >>> result.show()
    """

    def __init__(self, session: ISession):
        """Initialize SQLExecutor.

        Args:
            session: Sparkless session instance.
        """
        self.session = session
        from .parser import SQLParser

        self.parser = SQLParser()

    def execute(self, query: str) -> IDataFrame:
        """Execute SQL query.

        Args:
            query: SQL query string.

        Returns:
            DataFrame with query results.

        Raises:
            QueryExecutionException: If query execution fails.
        """
        try:
            # Parse the query
            ast = self.parser.parse(query)

            # Execute based on query type
            if ast.query_type == "SELECT":
                return self._execute_select(ast)
            elif ast.query_type == "UNION":
                return self._execute_union(ast)
            elif ast.query_type == "CREATE":
                return self._execute_create(ast)
            elif ast.query_type == "DROP":
                return self._execute_drop(ast)
            elif ast.query_type == "MERGE":
                return self._execute_merge(ast)
            elif ast.query_type == "INSERT":
                return self._execute_insert(ast)
            elif ast.query_type == "UPDATE":
                return self._execute_update(ast)
            elif ast.query_type == "DELETE":
                return self._execute_delete(ast)
            elif ast.query_type == "SHOW":
                return self._execute_show(ast)
            elif ast.query_type == "DESCRIBE":
                return self._execute_describe(ast)
            elif ast.query_type == "REFRESH":
                return self._execute_refresh(ast)
            else:
                raise QueryExecutionException(
                    f"Unsupported query type: {ast.query_type}"
                )

        except Exception as e:
            if isinstance(e, QueryExecutionException):
                raise
            raise QueryExecutionException(f"Failed to execute query: {str(e)}")

    def _execute_select(self, ast: SQLAST) -> IDataFrame:
        """Execute SELECT query.

        Args:
            ast: Parsed SQL AST.

        Returns:
            DataFrame with SELECT results.
        """
        components = ast.components

        # Get table name - handle queries without FROM clause
        from_tables = components.get("from_tables", [])
        if not from_tables:
            # Query without FROM clause (e.g., SELECT 1 as test_col)
            # Create a single row DataFrame with the literal values
            from ...dataframe import DataFrame
            from ...spark_types import (
                StructType,
            )

            # For now, create a simple DataFrame with one row
            # This is a basic implementation for literal SELECT queries
            data: list[dict[str, Any]] = [
                {}
            ]  # Empty row, we'll populate based on SELECT columns
            schema = StructType([])
            df_literal = DataFrame(data, schema)
            df = df_literal
        else:
            # Check for JOINs
            joins = components.get("joins", [])
            table_aliases = components.get("table_aliases", {})

            if joins:
                # Handle JOIN operation
                table_name = from_tables[0]
                try:
                    df1_any = self.session.table(table_name)
                    df1: DataFrame
                    if not isinstance(df1_any, DataFrame):  # type: ignore[unreachable]
                        from ...spark_types import StructType

                        schema = (
                            StructType(df1_any.schema.fields)  # type: ignore[arg-type]
                            if hasattr(df1_any.schema, "fields")
                            else StructType([])
                        )
                        df1 = DataFrame(df1_any.collect(), schema)
                    else:
                        df1 = df1_any  # type: ignore[unreachable]

                    # Get second table
                    join_info = joins[0]
                    table2_name = join_info["table"]
                    df2_any = self.session.table(table2_name)
                    df2: DataFrame
                    if not isinstance(df2_any, DataFrame):  # type: ignore[unreachable]
                        from ...spark_types import StructType

                        schema = (
                            StructType(df2_any.schema.fields)  # type: ignore[arg-type]
                            if hasattr(df2_any.schema, "fields")
                            else StructType([])
                        )
                        df2 = DataFrame(df2_any.collect(), schema)
                    else:
                        df2 = df2_any  # type: ignore[unreachable]

                    # Parse join condition (e.g., "u.id = d.id")
                    join_condition = join_info.get("condition", "")
                    if join_condition:
                        # Extract column names from join condition
                        # Pattern: alias1.col1 = alias2.col2
                        match = re.search(
                            r"(\w+)\.(\w+)\s*=\s*(\w+)\.(\w+)", join_condition
                        )
                        if match:
                            alias1, col1, alias2, col2 = match.groups()
                            # Find actual table names from aliases
                            table1_col = None
                            table2_col = None
                            for table, alias in table_aliases.items():
                                if alias == alias1:
                                    table1_col = col1
                                if alias == alias2:
                                    table2_col = col2

                            if table1_col and table2_col:
                                # Perform join
                                join_col = df1[table1_col] == df2[table2_col]
                                df = cast("DataFrame", df1.join(df2, join_col, "inner"))  # type: ignore[arg-type]
                            else:
                                # Fallback: try direct column names
                                join_col = df1[col1] == df2[col2]
                                df = cast("DataFrame", df1.join(df2, join_col, "inner"))  # type: ignore[arg-type]
                        else:
                            # Fallback: try to join on common column names
                            common_cols = set(df1.columns) & set(df2.columns)
                            if common_cols:
                                join_col_name = list(common_cols)[0]
                                join_condition = (
                                    df1[join_col_name] == df2[join_col_name]
                                )
                                df = cast(
                                    "DataFrame",
                                    df1.join(
                                        cast("SupportsDataFrameOps", df2),
                                        join_condition,  # type: ignore[arg-type]
                                        "inner",
                                    ),
                                )
                            else:
                                # Cast df2 to SupportsDataFrameOps to satisfy type checker
                                # DataFrame implements the protocol at runtime
                                df = cast(
                                    "DataFrame",
                                    df1.crossJoin(cast("SupportsDataFrameOps", df2)),
                                )
                    else:
                        # No condition - cross join
                        # Cast df2 to SupportsDataFrameOps to satisfy type checker
                        df = cast(
                            "DataFrame",
                            df1.crossJoin(cast("SupportsDataFrameOps", df2)),
                        )
                except Exception:
                    from ...dataframe import DataFrame
                    from ...spark_types import StructType

                    return DataFrame([], StructType([]))  # type: ignore[return-value]
            else:
                # Single table (no JOIN)
                table_name = from_tables[0]
                # Try to get table as DataFrame
                try:
                    df_any = self.session.table(table_name)
                    # Convert IDataFrame to DataFrame if needed
                    from ...dataframe import DataFrame

                    if isinstance(df_any, DataFrame):  # type: ignore[unreachable]
                        df = df_any  # type: ignore[unreachable]
                    else:
                        # df_any may be an IDataFrame; construct DataFrame from its public API
                        from ...spark_types import StructType

                        # Convert ISchema to StructType if needed
                        if hasattr(df_any.schema, "fields"):
                            schema = StructType(df_any.schema.fields)  # type: ignore[arg-type]
                        else:
                            schema = StructType([])
                        df = DataFrame(df_any.collect(), schema)
                except Exception:
                    # If table doesn't exist, return empty DataFrame
                    from ...dataframe import DataFrame
                    from ...spark_types import StructType

                    # Log the error for debugging (can be removed in production)
                    # This helps identify why table lookup fails
                    return DataFrame([], StructType([]))  # type: ignore[return-value]

        df_ops = cast("SupportsDataFrameOps", df)

        # Import F for WHERE clause filtering
        from ...functions import F

        # Apply WHERE conditions (before GROUP BY)
        where_conditions = components.get("where_conditions", [])
        if where_conditions:
            # Parse simple WHERE conditions like "column > value", "column < value", etc.
            where_condition = where_conditions[0]
            # Try to parse simple conditions
            match = re.search(r"(\w+)\s*([><=]+)\s*(\d+)", where_condition)
            if match:
                col_name = match.group(1)
                operator = match.group(2)
                value = int(match.group(3))

                # Check if column exists in DataFrame
                if col_name in df.columns:
                    if operator == ">":
                        df = cast("DataFrame", df_ops.filter(F.col(col_name) > value))
                    elif operator == "<":
                        df = cast("DataFrame", df_ops.filter(F.col(col_name) < value))
                    elif operator in ("=", "=="):
                        df = cast("DataFrame", df_ops.filter(F.col(col_name) == value))
                    elif operator == ">=":
                        df = cast("DataFrame", df_ops.filter(F.col(col_name) >= value))
                    elif operator == "<=":
                        df = cast("DataFrame", df_ops.filter(F.col(col_name) <= value))
                    df_ops = cast("SupportsDataFrameOps", df)

        # Check if we have GROUP BY
        group_by_columns = components.get("group_by_columns", [])
        select_columns = components.get("select_columns", ["*"])

        if group_by_columns:
            # Parse aggregate functions from SELECT columns
            from ...functions import F

            agg_exprs = []
            select_exprs = []

            for col_expr in select_columns:
                col_expr = col_expr.strip()

                # Extract alias if present (handle both " AS " and " as ")
                alias = None
                alias_match = re.search(r"\s+[Aa][Ss]\s+(\w+)$", col_expr)
                if alias_match:
                    alias = alias_match.group(1)
                    # Remove alias from col_expr
                    col_expr = re.sub(r"\s+[Aa][Ss]\s+\w+$", "", col_expr).strip()

                col_upper = col_expr.upper()

                # Check for aggregate functions
                if col_upper.startswith("COUNT("):
                    # Extract column name from COUNT(*column_name) or COUNT(*)
                    if "*" in col_expr:
                        expr = F.count("*")
                    else:
                        # Extract content between parentheses
                        inner = col_expr[
                            col_expr.index("(") + 1 : col_expr.rindex(")")
                        ].strip()
                        expr = F.count(inner) if inner != "*" else F.count("*")
                    agg_exprs.append(expr.alias(alias) if alias else expr)
                elif col_upper.startswith("SUM("):
                    # Extract content between parentheses
                    inner = col_expr[
                        col_expr.index("(") + 1 : col_expr.rindex(")")
                    ].strip()
                    # Handle expressions like SUM(quantity * price)
                    if "*" in inner:
                        parts = [p.strip() for p in inner.split("*")]
                        if len(parts) == 2:
                            col_expr = F.col(parts[0]) * F.col(parts[1])
                            expr = F.sum(col_expr.name)
                        else:
                            # More complex expression - try to parse
                            expr = F.sum(inner)  # Fallback
                    else:
                        expr = F.sum(inner)
                    agg_exprs.append(expr.alias(alias) if alias else expr)
                elif col_upper.startswith("AVG("):
                    inner = col_expr[
                        col_expr.index("(") + 1 : col_expr.rindex(")")
                    ].strip()
                    if "*" in inner:
                        parts = [p.strip() for p in inner.split("*")]
                        if len(parts) == 2:
                            col_expr = F.col(parts[0]) * F.col(parts[1])
                            expr = F.avg(col_expr.name)
                        else:
                            expr = F.avg(inner)
                    else:
                        expr = F.avg(inner)
                    agg_exprs.append(expr.alias(alias) if alias else expr)
                elif col_upper.startswith("MAX("):
                    inner = col_expr[
                        col_expr.index("(") + 1 : col_expr.rindex(")")
                    ].strip()
                    expr = F.max(inner)
                    agg_exprs.append(expr.alias(alias) if alias else expr)
                elif col_upper.startswith("MIN("):
                    inner = col_expr[
                        col_expr.index("(") + 1 : col_expr.rindex(")")
                    ].strip()
                    expr = F.min(inner)
                    agg_exprs.append(expr.alias(alias) if alias else expr)
                else:
                    # Non-aggregate column (should be in GROUP BY)
                    col_name = (
                        col_expr.split(" AS ")[0].strip()
                        if " AS " in col_upper
                        else col_expr
                    )
                    # Don't add group-by columns to select_exprs - they're automatically included
                    if col_name not in group_by_columns:
                        select_exprs.append(
                            F.col(col_name).alias(alias) if alias else F.col(col_name)
                        )

            # Perform GROUP BY with aggregations
            grouped = df_ops.groupBy(*group_by_columns)
            if agg_exprs:
                # Only add aggregate expressions - group by columns are automatically included
                df = cast("DataFrame", grouped.agg(*agg_exprs))
            else:
                # No aggregations, just group by
                if select_exprs:
                    df = cast("DataFrame", grouped.agg(*select_exprs))
                else:
                    df = cast("DataFrame", grouped.agg())

            df_ops = cast("SupportsDataFrameOps", df)

            # Apply HAVING conditions (after GROUP BY)
            having_conditions = components.get("having_conditions", [])
            if having_conditions:
                # Parse HAVING condition - simple implementation
                # Example: "AVG(salary) > 55000" or "avg_salary > 55000"
                having_condition = having_conditions[0]
                
                # Try to match aggregate function patterns like "AVG(salary) > 55000"
                # Match patterns like "AGG_FUNC(col) > value" or "column_alias > value"
                agg_func_match = re.search(
                    r"(\w+)\s*\(\s*(\w+)\s*\)\s*([><=]+)\s*(\d+)", having_condition, re.IGNORECASE
                )
                if agg_func_match:
                    # HAVING with aggregate function: "AVG(salary) > 55000"
                    agg_func_name = agg_func_match.group(1).upper()
                    agg_col_name = agg_func_match.group(2)
                    operator = agg_func_match.group(3)
                    value = int(agg_func_match.group(4))
                    
                    # Find matching column in result - check both aliased and generated names
                    # The column might be aliased (e.g., "avg_salary") or use generated name (e.g., "avg(salary)")
                    col_name = None
                    for col in df.columns:
                        # Check if column name matches the aggregate function pattern
                        if agg_func_name in ["AVG", "MEAN"]:
                            if col.lower() == f"avg({agg_col_name})" or col.lower() == "avg_salary" or "avg" in col.lower():
                                col_name = col
                                break
                        elif agg_func_name == "SUM":
                            if col.lower() == f"sum({agg_col_name})" or "sum" in col.lower():
                                col_name = col
                                break
                        elif agg_func_name == "COUNT":
                            if col.lower() == f"count({agg_col_name})" or col.lower() == "count" or "count" in col.lower():
                                col_name = col
                                break
                        elif agg_func_name == "MAX":
                            if col.lower() == f"max({agg_col_name})" or "max" in col.lower():
                                col_name = col
                                break
                        elif agg_func_name == "MIN":
                            if col.lower() == f"min({agg_col_name})" or "min" in col.lower():
                                col_name = col
                                break
                    
                    # If not found, try exact match with generated name
                    if not col_name:
                        generated_name = f"{agg_func_name.lower()}({agg_col_name})"
                        if generated_name in df.columns:
                            col_name = generated_name
                        # Also try alias pattern (lowercase with underscore)
                        else:
                            alias_name = f"{agg_func_name.lower()}_{agg_col_name}"
                            if alias_name in df.columns:
                                col_name = alias_name
                    
                    # Apply filter if column found
                    if col_name and col_name in df.columns:
                        if operator == ">":
                            df = cast(
                                "DataFrame", df_ops.filter(F.col(col_name) > value)
                            )
                        elif operator == "<":
                            df = cast(
                                "DataFrame", df_ops.filter(F.col(col_name) < value)
                            )
                        elif operator in ("=", "=="):
                            df = cast(
                                "DataFrame", df_ops.filter(F.col(col_name) == value)
                            )
                        elif operator == ">=":
                            df = cast(
                                "DataFrame", df_ops.filter(F.col(col_name) >= value)
                            )
                        elif operator == "<=":
                            df = cast(
                                "DataFrame", df_ops.filter(F.col(col_name) <= value)
                            )
                        df_ops = cast("SupportsDataFrameOps", df)
                else:
                    # Try simple pattern match for column name > value
                    simple_match = re.search(r"(\w+)\s*([><=]+)\s*(\d+)", having_condition)
                    if simple_match:
                        col_name = simple_match.group(1)
                        operator = simple_match.group(2)
                        value = int(simple_match.group(3))

                        # Check if column exists in result
                        if col_name in df.columns:
                            if operator == ">":
                                df = cast(
                                    "DataFrame", df_ops.filter(F.col(col_name) > value)
                                )
                            elif operator == "<":
                                df = cast(
                                    "DataFrame", df_ops.filter(F.col(col_name) < value)
                                )
                            elif operator in ("=", "=="):
                                df = cast(
                                    "DataFrame", df_ops.filter(F.col(col_name) == value)
                                )
                            elif operator == ">=":
                                df = cast(
                                    "DataFrame", df_ops.filter(F.col(col_name) >= value)
                                )
                            elif operator == "<=":
                                df = cast(
                                    "DataFrame", df_ops.filter(F.col(col_name) <= value)
                                )
                            df_ops = cast("SupportsDataFrameOps", df)
        else:
            # No GROUP BY - just apply column selection
            if select_columns != ["*"]:
<<<<<<< HEAD
                # Parse column expressions with aliases, table prefixes, and CASE WHEN
=======
                # Parse column expressions with aliases and table prefixes
>>>>>>> 7a902950
                select_exprs = []
                for col in select_columns:
                    col = col.strip()
                    # Extract alias if present (handle both " AS " and " as ")
                    alias = None
                    alias_match = re.search(r"\s+[Aa][Ss]\s+(\w+)$", col)
                    if alias_match:
                        alias = alias_match.group(1)
                        # Remove alias from col expression
                        col = re.sub(r"\s+[Aa][Ss]\s+\w+$", "", col).strip()
                    
<<<<<<< HEAD
                    # Check if this is a CASE WHEN expression
                    col_upper = col.upper().strip()
                    if col_upper.startswith("CASE") and "END" in col_upper:
                        # Parse CASE WHEN expression using SQLExprParser
                        from ...functions.core.sql_expr_parser import SQLExprParser
                        case_expr = SQLExprParser._parse_expression(col)
                        if alias:
                            case_expr.alias(alias)  # type: ignore
                        select_exprs.append(case_expr)
                    else:
                        # Handle table alias prefix (e.g., "u.name" -> "name")
                        if (
                            "." in col
                            and not col.startswith("'")
                            and not col.startswith('"')
                        ):
                            parts = col.split(".", 1)
                            if len(parts) == 2:
                                col_name = parts[1]  # Use column name without table alias
                            else:
                                col_name = col
                        else:
                            col_name = col
                        
                        # Create column expression with alias if specified
                        if alias:
                            select_exprs.append(F.col(col_name).alias(alias))
                        else:
                            select_exprs.append(F.col(col_name))
=======
                    # Handle table alias prefix (e.g., "u.name" -> "name")
                    if (
                        "." in col
                        and not col.startswith("'")
                        and not col.startswith('"')
                    ):
                        parts = col.split(".", 1)
                        if len(parts) == 2:
                            col_name = parts[1]  # Use column name without table alias
                        else:
                            col_name = col
                    else:
                        col_name = col
                    
                    # Create column expression with alias if specified
                    if alias:
                        select_exprs.append(F.col(col_name).alias(alias))
                    else:
                        select_exprs.append(F.col(col_name))
>>>>>>> 7a902950
                
                df = cast("DataFrame", df_ops.select(*select_exprs))
            df_ops = cast("SupportsDataFrameOps", df)

        # Apply ORDER BY
        order_by_columns = components.get("order_by_columns", [])
        if order_by_columns:
            # Parse ORDER BY columns - handle DESC/ASC, preserve original case
            # Note: Parser already strips ASC, so we only need to handle DESC
            order_exprs = []
            for col_expr in order_by_columns:
                col_expr_upper = col_expr.upper()
                if " DESC" in col_expr_upper or col_expr_upper.endswith(" DESC"):
                    # Extract column name preserving original case
                    col_name = re.sub(
                        r"\s+DESC\s*$", "", col_expr, flags=re.IGNORECASE
                    ).strip()
                    order_exprs.append(F.col(col_name).desc())
                else:
                    # No DESC specified, default to ascending (ASC is already stripped by parser)
                    order_exprs.append(F.col(col_expr).asc())
            if order_exprs:
                df = cast("DataFrame", df_ops.orderBy(*order_exprs))
                df_ops = cast("SupportsDataFrameOps", df)

        # Apply LIMIT
        limit_value = components.get("limit_value")
        if limit_value:
            df = cast("DataFrame", df_ops.limit(limit_value))
            df_ops = cast("SupportsDataFrameOps", df)

        return cast("IDataFrame", df)

    def _execute_union(self, ast: SQLAST) -> IDataFrame:
        """Execute UNION query.

        Args:
            ast: Parsed SQL AST.

        Returns:
            DataFrame with UNION results.
        """
        components = ast.components
        
        # Get left and right queries
        left_query = components.get("left_query", "")
        right_query = components.get("right_query", "")
        
        if not left_query or not right_query:
            raise QueryExecutionException("UNION requires two SELECT statements")
        
        # Execute both SELECT queries
        left_ast = self.parser.parse(left_query)
        right_ast = self.parser.parse(right_query)
        
        if left_ast.query_type != "SELECT" or right_ast.query_type != "SELECT":
            raise QueryExecutionException("UNION can only combine SELECT statements")
        
        left_df = self._execute_select(left_ast)
        right_df = self._execute_select(right_ast)
        
        # Convert to DataFrame if needed
        from ...dataframe import DataFrame
        from ...dataframe.protocols import SupportsDataFrameOps
        
        if not isinstance(left_df, DataFrame):
            from ...spark_types import StructType
            schema = (
                StructType(left_df.schema.fields)  # type: ignore[arg-type]
                if hasattr(left_df.schema, "fields")
                else StructType([])
            )
            left_df = DataFrame(left_df.collect(), schema)
        
        if not isinstance(right_df, DataFrame):
            from ...spark_types import StructType
            schema = (
                StructType(right_df.schema.fields)  # type: ignore[arg-type]
                if hasattr(right_df.schema, "fields")
                else StructType([])
            )
            right_df = DataFrame(right_df.collect(), schema)
        
        # Perform union (removes duplicates like UNION, not UNION ALL)
        result = cast("DataFrame", left_df.union(right_df))
        
        # Materialize if lazy (union() may queue operations)
        if hasattr(result, "_materialize_if_lazy"):
            result = cast("DataFrame", result._materialize_if_lazy())
        elif hasattr(result, "_operations_queue") and result._operations_queue:
            # Force materialization if operations are queued
            result = cast("DataFrame", result._materialize_if_lazy())
        
        return cast("IDataFrame", result)

    def _execute_create(self, ast: SQLAST) -> IDataFrame:
        """Execute CREATE query.

        Args:
            ast: Parsed SQL AST.

        Returns:
            Empty DataFrame indicating success.

        Raises:
            AnalysisException: If table already exists and IF NOT EXISTS is not specified.
            QueryExecutionException: If schema parsing fails.
        """
        components = ast.components
        object_type = components.get("object_type", "TABLE").upper()
        object_name = components.get("object_name", "unknown")
        # Default to True for backward compatibility and safer behavior
        ignore_if_exists = components.get("ignore_if_exists", True)

        # Handle both DATABASE and SCHEMA keywords (they're synonymous in Spark)
        if object_type in ("DATABASE", "SCHEMA"):
            self.session.catalog.createDatabase(
                object_name, ignoreIfExists=ignore_if_exists
            )
        elif object_type == "TABLE":
            # Parse schema and table name
            schema_name = components.get("schema_name")
            table_name = object_name
            # Access storage through catalog (ISession protocol doesn't expose _storage)
            storage = getattr(self.session, "_storage", None)
            if storage is None:
                storage = self.session.catalog.get_storage_backend()
            if schema_name is None:
                schema_name = storage.get_current_schema()

            # Check if table exists
            if storage.table_exists(schema_name, table_name):
                if not ignore_if_exists:
                    from ...errors import AnalysisException

                    raise AnalysisException(
                        f"Table {schema_name}.{table_name} already exists"
                    )
                # Table exists and IF NOT EXISTS is specified, skip creation
                return cast("IDataFrame", DataFrame([], StructType([])))

            # Parse column definitions
            column_definitions = components.get("column_definitions", "")
            if not column_definitions:
                from ...errors import QueryExecutionException

                raise QueryExecutionException(
                    "CREATE TABLE requires column definitions"
                )

            # Parse DDL schema using DDL adapter
            from ...core.ddl_adapter import parse_ddl_schema

            try:
                schema = parse_ddl_schema(column_definitions)
            except Exception as e:
                from ...errors import QueryExecutionException

                raise QueryExecutionException(
                    f"Failed to parse table schema: {str(e)}"
                ) from e

            # Create table in storage backend
            storage.create_table(schema_name, table_name, schema.fields)

        # Return empty DataFrame to indicate success
        return cast("IDataFrame", DataFrame([], StructType([])))

    def _execute_drop(self, ast: SQLAST) -> IDataFrame:
        """Execute DROP query.

        Args:
            ast: Parsed SQL AST.

        Returns:
            Empty DataFrame indicating success.

        Raises:
            AnalysisException: If table does not exist and IF EXISTS is not specified.
        """
        components = ast.components
        object_type = components.get("object_type", "TABLE").upper()
        object_name = components.get("object_name", "unknown")
        # Default to True for backward compatibility and safer behavior
        ignore_if_not_exists = components.get("ignore_if_not_exists", True)

        # Handle both DATABASE and SCHEMA keywords (they're synonymous in Spark)
        if object_type in ("DATABASE", "SCHEMA"):
            self.session.catalog.dropDatabase(
                object_name, ignoreIfNotExists=ignore_if_not_exists
            )
        elif object_type == "TABLE":
            # Parse schema and table name
            schema_name = components.get("schema_name")
            table_name = object_name
            # Access storage through catalog (ISession protocol doesn't expose _storage)
            storage = getattr(self.session, "_storage", None)
            if storage is None:
                storage = self.session.catalog.get_storage_backend()
            if schema_name is None:
                schema_name = storage.get_current_schema()

            # Check if table exists
            if not storage.table_exists(schema_name, table_name):
                if not ignore_if_not_exists:
                    from ...errors import AnalysisException

                    raise AnalysisException(
                        f"Table {schema_name}.{table_name} does not exist"
                    )
                # Table doesn't exist and IF EXISTS is specified, skip drop
                return cast("IDataFrame", DataFrame([], StructType([])))

            # Drop table from storage backend
            storage.drop_table(schema_name, table_name)

        # Return empty DataFrame to indicate success
        return cast("IDataFrame", DataFrame([], StructType([])))

    def _execute_insert(self, ast: SQLAST) -> IDataFrame:
        """Execute INSERT query.

        Args:
            ast: Parsed SQL AST.

        Returns:
            Empty DataFrame indicating success.

        Raises:
            AnalysisException: If table does not exist.
            QueryExecutionException: If INSERT parsing or execution fails.
        """
        from ...errors import AnalysisException, QueryExecutionException

        components = ast.components
        table_name = components.get("table_name", "unknown")
        schema_name = components.get("schema_name")
        insert_type = components.get("type", "unknown")

        # Access storage through catalog (ISession protocol doesn't expose _storage)
        storage = getattr(self.session, "_storage", None)
        if storage is None:
            storage = self.session.catalog._storage  # type: ignore[attr-defined]
        if schema_name is None:
            schema_name = storage.get_current_schema()

        # Check if table exists
        if not storage.table_exists(schema_name, table_name):
            raise AnalysisException(f"Table {schema_name}.{table_name} does not exist")

        # Get table schema
        table_schema = storage.get_table_schema(schema_name, table_name)
        if not isinstance(table_schema, StructType):
            raise QueryExecutionException(
                f"Failed to get schema for table {schema_name}.{table_name}"
            )

        data: list[dict[str, Any]] = []

        if insert_type == "VALUES":
            # Parse VALUES-based INSERT
            values = components.get("values", [])
            columns = components.get("columns", [])

            # If columns specified, use them; otherwise use all table columns in order
            target_columns = columns or [field.name for field in table_schema.fields]

            # Convert string values to Python types
            for row_values in values:
                row_dict: dict[str, Any] = {}
                for i, value_str in enumerate(row_values):
                    if i >= len(target_columns):
                        break  # Skip extra values
                    col_name = target_columns[i]
                    # Parse value (handle strings, numbers, null, booleans)
                    parsed_value = self._parse_sql_value(value_str.strip())
                    row_dict[col_name] = parsed_value

                # Fill missing columns with None
                for field in table_schema.fields:
                    if field.name not in row_dict:
                        row_dict[field.name] = None

                data.append(row_dict)

        elif insert_type == "SELECT":
            # Execute SELECT query and get DataFrame
            select_query = components.get("select_query", "")
            if not select_query:
                raise QueryExecutionException(
                    "SELECT query is missing in INSERT ... SELECT"
                )

            # Execute SELECT query
            select_df = self.session.sql(f"SELECT {select_query}")
            # Convert DataFrame to list of dictionaries
            data = [
                dict(row) if hasattr(row, "__dict__") else row
                for row in select_df.collect()
            ]

        else:
            raise QueryExecutionException(f"Unsupported INSERT type: {insert_type}")

        # Validate and coerce data
        if data:
            from ...core.data_validation import DataValidator

            validator = DataValidator(
                table_schema,
                validation_mode="relaxed",
                enable_coercion=True,
            )
            data = validator.coerce(data)

        # Insert data into storage backend
        # Access storage through catalog (ISession protocol doesn't expose _storage)
        storage = getattr(self.session, "_storage", None)
        if storage is None:
            storage = self.session.catalog._storage  # type: ignore[attr-defined]
        if data:
            storage.insert_data(schema_name, table_name, data)

        # Return empty DataFrame to indicate success
        from typing import cast

        return cast("IDataFrame", DataFrame([], StructType([])))

    def _parse_sql_value(self, value_str: str) -> Any:
        """Parse a SQL value string into Python type.

        Args:
            value_str: SQL value string (e.g., "123", "'text'", "NULL", "true")

        Returns:
            Parsed Python value
        """
        value_str = value_str.strip()

        # Handle NULL
        if value_str.upper() == "NULL" or value_str == "":
            return None

        # Handle quoted strings
        if (value_str.startswith("'") and value_str.endswith("'")) or (
            value_str.startswith('"') and value_str.endswith('"')
        ):
            return value_str[1:-1]  # Remove quotes

        # Handle booleans
        if value_str.upper() == "TRUE":
            return True
        if value_str.upper() == "FALSE":
            return False

        # Handle numbers
        try:
            # Try integer first
            if "." not in value_str and "e" not in value_str.lower():
                return int(value_str)
            # Try float
            return float(value_str)
        except ValueError:
            pass

        # Default: return as string
        return value_str

    def _execute_update(self, ast: SQLAST) -> IDataFrame:
        """Execute UPDATE query.

        Args:
            ast: Parsed SQL AST.

        Returns:
            Empty DataFrame indicating success.

        Raises:
            AnalysisException: If table does not exist.
            QueryExecutionException: If UPDATE execution fails.
        """
        components = ast.components
        table_name = components.get("table_name", "unknown")
        schema_name = components.get("schema_name")
        set_clauses = components.get("set_clauses", [])
        where_conditions = components.get("where_conditions", [])

        # Access storage through catalog (ISession protocol doesn't expose _storage)
        storage = getattr(self.session, "_storage", None)
        if storage is None:
            storage = self.session.catalog._storage  # type: ignore[attr-defined]
        if schema_name is None:
            schema_name = storage.get_current_schema()

        # Build qualified table name
        qualified_name = f"{schema_name}.{table_name}" if schema_name else table_name

        # Check if table exists
        if not storage.table_exists(schema_name, table_name):
            from ...errors import AnalysisException

            raise AnalysisException(f"Table {qualified_name} does not exist")

        # Get table data and schema directly (avoid DataFrame operations that use lazy evaluation)
        rows = storage.get_data(schema_name, table_name)
        table_schema = storage.get_table_schema(schema_name, table_name)

        # Import required modules
        import re
        from types import SimpleNamespace
        from ...core.safe_evaluator import SafeExpressionEvaluator

        # Helper function to evaluate condition for a row
        def evaluate_condition(row: dict[str, Any], condition: str) -> bool:
            """Evaluate WHERE condition for a single row."""
            context = dict(row)
            row_ns = SimpleNamespace(**row)
            context["target"] = row_ns
            try:
                return SafeExpressionEvaluator.evaluate_boolean(condition, context)
            except Exception:
                return False

        # Normalize WHERE condition if present
        normalized_condition = None
        if where_conditions:
            where_expr = where_conditions[0]
            # Normalize SQL expression to Python-compatible syntax
            # Handle IS NOT NULL first (before NOT normalization)
            normalized_condition = re.sub(
                r"\bIS\s+NOT\s+NULL\b", "is not None", where_expr, flags=re.IGNORECASE
            )
            # Handle IS NULL
            normalized_condition = re.sub(
                r"\bIS\s+NULL\b", "is None", normalized_condition, flags=re.IGNORECASE
            )
            # Normalize logical operators
            normalized_condition = re.sub(
                r"\bAND\b", "and", normalized_condition, flags=re.IGNORECASE
            )
            normalized_condition = re.sub(
                r"\bOR\b", "or", normalized_condition, flags=re.IGNORECASE
            )
            normalized_condition = re.sub(
                r"\bNOT\b", "not", normalized_condition, flags=re.IGNORECASE
            )
            normalized_condition = re.sub(
                r"(?<![<>!=])=(?!=)", "==", normalized_condition
            )

        # Helper function to parse and evaluate SET value
        def evaluate_set_value(value_expr: Any, row: dict[str, Any]) -> Any:
            """Parse and evaluate SET clause value."""
            if isinstance(value_expr, str):
                expr = value_expr.strip()
                # Handle string literals
                if (expr.startswith("'") and expr.endswith("'")) or (
                    expr.startswith('"') and expr.endswith('"')
                ):
                    return expr[1:-1]
                # Handle NULL
                elif expr.upper() == "NULL":
                    return None
                # Handle booleans
                elif expr.upper() == "TRUE":
                    return True
                elif expr.upper() == "FALSE":
                    return False
                # Handle numbers
                elif expr.replace(".", "", 1).replace("-", "", 1).isdigit():
                    if "." in expr:
                        return float(expr)
                    else:
                        return int(expr)
                # Try to evaluate as expression (column reference or simple expression)
                else:
                    from ...core.safe_evaluator import SafeExpressionEvaluator
                    
                    context = dict(row)
                    row_ns = SimpleNamespace(**row)
                    context["target"] = row_ns
                    # Normalize expression
                    normalized = re.sub(r"(?<![<>!=])=(?!=)", "==", expr)
                    try:
                        result = SafeExpressionEvaluator.evaluate(normalized, context)
                        return result if result is not None else expr
                    except Exception:
                        # If evaluation fails, return as string
                        return expr
            return value_expr

        # Apply UPDATE to rows
        updated_rows: list[dict[str, Any]] = []
        for row in rows:
            # Check if row matches WHERE condition
            if normalized_condition:
                should_update = evaluate_condition(row, normalized_condition)
            else:
                # No WHERE clause - update all rows
                should_update = True

            if not should_update:
                # Keep row unchanged
                updated_rows.append(row)
                continue

            # Update row with SET clauses
            new_row = dict(row)
            for set_clause in set_clauses:
                column = set_clause.get("column")
                value_expr = set_clause.get("value")

                if not column:
                    continue

                # Evaluate and set new value
                new_value = evaluate_set_value(value_expr, row)
                new_row[column] = new_value

            updated_rows.append(new_row)

        # Overwrite table with updated data
        if updated_rows:
            # Create DataFrame with updated data
            updated_dataframe = self.session.createDataFrame(updated_rows, table_schema)
            # Overwrite table
            updated_dataframe.write.format("delta").mode("overwrite").saveAsTable(
                qualified_name
            )
        else:
            # Empty result - clear table
            empty_df = self.session.createDataFrame([], table_schema)
            empty_df.write.format("delta").mode("overwrite").saveAsTable(qualified_name)

        # Return empty DataFrame to indicate success
        from ...dataframe import DataFrame
        from ...spark_types import StructType

        from typing import cast

        return cast("IDataFrame", DataFrame([], StructType([])))

    def _execute_delete(self, ast: SQLAST) -> IDataFrame:
        """Execute DELETE query.

        Args:
            ast: Parsed SQL AST.

        Returns:
            Empty DataFrame indicating success.

        Raises:
            AnalysisException: If table does not exist.
        """
        from ...errors import AnalysisException
        import re
        from types import SimpleNamespace

        components = ast.components
        table_name = components.get("table_name", "unknown")
        schema_name = components.get("schema_name")
        where_conditions = components.get("where_conditions", [])

        # Access storage through catalog (ISession protocol doesn't expose _storage)
        storage = getattr(self.session, "_storage", None)
        if storage is None:
            storage = self.session.catalog._storage  # type: ignore[attr-defined]
        if schema_name is None:
            schema_name = storage.get_current_schema()

        # Build qualified table name
        qualified_name = f"{schema_name}.{table_name}" if schema_name else table_name

        # Check if table exists
        if not storage.table_exists(schema_name, table_name):
            raise AnalysisException(f"Table {qualified_name} does not exist")

        # Get table data and schema
        rows = storage.get_data(schema_name, table_name)
        table_schema = storage.get_table_schema(schema_name, table_name)

        # Normalize WHERE condition if present
        normalized_condition = None
        if where_conditions:
            where_expr = where_conditions[0]
            # Normalize SQL expression to Python-compatible syntax
            normalized_condition = re.sub(
                r"\bAND\b", "and", where_expr, flags=re.IGNORECASE
            )
            normalized_condition = re.sub(
                r"\bOR\b", "or", normalized_condition, flags=re.IGNORECASE
            )
            normalized_condition = re.sub(
                r"\bNOT\b", "not", normalized_condition, flags=re.IGNORECASE
            )
            normalized_condition = re.sub(
                r"(?<![<>!=])=(?!=)", "==", normalized_condition
            )

        # Helper function to evaluate condition for a row
        def evaluate_condition(row: dict[str, Any], condition: str) -> bool:
            """Evaluate WHERE condition for a single row."""
            from ...core.safe_evaluator import SafeExpressionEvaluator
            
            context = dict(row)
            row_ns = SimpleNamespace(**row)
            context["target"] = row_ns
            try:
                return SafeExpressionEvaluator.evaluate_boolean(condition, context)
            except Exception:
                return False

        # Filter rows - keep rows that DON'T match WHERE condition
        if normalized_condition:
            remaining_rows = [
                row for row in rows if not evaluate_condition(row, normalized_condition)
            ]
        else:
            # No WHERE clause - delete all rows (truncate table)
            remaining_rows = []

        # Overwrite table with remaining data, preserving schema
        # Get table format from metadata (default to parquet if not specified)
        table_metadata = storage.get_table_metadata(schema_name, table_name)
        table_format = "parquet"  # Default format
        if isinstance(table_metadata, dict) and "format" in table_metadata:
            table_format = table_metadata["format"]

        if remaining_rows:
            # Create DataFrame with remaining data
            remaining_dataframe = self.session.createDataFrame(
                remaining_rows, table_schema
            )
            # Overwrite table with same format, preserving schema
            remaining_dataframe.write.format(table_format).mode(
                "overwrite"
            ).saveAsTable(qualified_name)
        else:
            # Empty result - clear table but preserve schema
            empty_df = self.session.createDataFrame([], table_schema)
            empty_df.write.format(table_format).mode("overwrite").saveAsTable(
                qualified_name
            )

        # Return empty DataFrame to indicate success
        from typing import cast

        return cast("IDataFrame", DataFrame([], StructType([])))

    def _execute_refresh(self, ast: SQLAST) -> IDataFrame:
        """Execute REFRESH TABLE query.

        Args:
            ast: Parsed SQL AST.

        Returns:
            Empty DataFrame indicating success.

        Raises:
            AnalysisException: If table does not exist.
        """
        from ...errors import AnalysisException

        components = ast.components
        table_name = components.get("table_name", "unknown")
        schema_name = components.get("schema_name")

        # Access storage through catalog
        storage = getattr(self.session, "_storage", None)
        if storage is None:
            storage = self.session.catalog._storage  # type: ignore[attr-defined]
        if schema_name is None:
            schema_name = storage.get_current_schema()

        # Build qualified table name
        qualified_name = f"{schema_name}.{table_name}" if schema_name else table_name

        # Check if table exists
        if not storage.table_exists(schema_name, table_name):
            raise AnalysisException(f"Table {qualified_name} does not exist")

        # Refresh table metadata - for sparkless, this is a no-op
        # but we verify the table exists and is accessible
        # In a real implementation, this would reload metadata from storage
        # For sparkless, tables are already immediately accessible after writes

        # Return empty DataFrame to indicate success
        from typing import cast

        return cast("IDataFrame", DataFrame([], StructType([])))

    def _execute_show(self, ast: SQLAST) -> IDataFrame:
        """Execute SHOW query.

        Args:
            ast: Parsed SQL AST.

        Returns:
            DataFrame with SHOW results.
        """
        # Mock implementation - show databases or tables
        from ...dataframe import DataFrame

        # Simple mock data for SHOW commands
        if "databases" in ast.components.get("original_query", "").lower():
            data = [{"databaseName": "default"}, {"databaseName": "test"}]
            from ...spark_types import StructType, StructField, StringType

            schema = StructType([StructField("databaseName", StringType())])
            from typing import cast

            return cast("IDataFrame", DataFrame(data, schema))
        elif "tables" in ast.components.get("original_query", "").lower():
            data = [{"tableName": "users"}, {"tableName": "orders"}]
            from ...spark_types import StructType, StructField, StringType

            schema = StructType([StructField("tableName", StringType())])
            from typing import cast

            return cast("IDataFrame", DataFrame(data, schema))
        else:
            from ...spark_types import StructType
            from typing import cast

            return cast("IDataFrame", DataFrame([], StructType([])))

    def _execute_describe(self, ast: SQLAST) -> IDataFrame:
        """Execute DESCRIBE query.

        Args:
            ast: Parsed SQL AST.

        Returns:
            DataFrame with DESCRIBE results.
        """
        # Check for DESCRIBE HISTORY
        query = ast.query if hasattr(ast, "query") else ""

        if "HISTORY" in query.upper():
            # DESCRIBE HISTORY table_name
            match = re.search(
                r"DESCRIBE\s+HISTORY\s+(\w+(?:\.\w+)?)", query, re.IGNORECASE
            )
            if match:
                table_name = match.group(1)

                # Parse schema and table
                if "." in table_name:
                    schema_name, table_only = table_name.split(".", 1)
                else:
                    schema_name, table_only = "default", table_name

                # Get table metadata
                # Access storage through catalog (ISession protocol doesn't expose _storage)
                storage = getattr(self.session, "_storage", None)
                if storage is None:
                    storage = self.session.catalog.get_storage_backend()
                meta = storage.get_table_metadata(schema_name, table_only)

                if not meta or meta.get("format") != "delta":
                    from ...errors import AnalysisException

                    raise AnalysisException(
                        f"Table {table_name} is not a Delta table. "
                        "DESCRIBE HISTORY can only be used with Delta format tables."
                    )

                version_history = meta.get("version_history", [])

                # Create DataFrame with history
                from ...dataframe import DataFrame
                from ...spark_types import (
                    StructType,
                )
                from typing import cast

                # Build history rows
                history_data = []
                for v in version_history:
                    # Handle both MockDeltaVersion objects and dicts
                    if hasattr(v, "version"):
                        row = {
                            "version": v.version,
                            "timestamp": v.timestamp,
                            "operation": v.operation,
                        }
                    else:
                        row = {
                            "version": v.get("version"),
                            "timestamp": v.get("timestamp"),
                            "operation": v.get("operation"),
                        }
                    history_data.append(row)

                # Return DataFrame using session's createDataFrame
                return self.session.createDataFrame(history_data)

        # Default DESCRIBE implementation
        from ...dataframe import DataFrame
        from ...spark_types import StructType

        from typing import cast

        return cast("IDataFrame", DataFrame([], StructType([])))

    def _execute_merge(self, ast: SQLAST) -> IDataFrame:
        """Execute MERGE INTO query.

        Args:
            ast: Parsed SQL AST.

        Returns:
            Empty DataFrame (MERGE returns no results).
        """
        from ...dataframe import DataFrame
        from ...spark_types import StructType
        from typing import cast

        # Extract components
        target_table = ast.components.get("target_table", "")
        source_table = ast.components.get("source_table", "")
        on_condition = ast.components.get("on_condition", "")
        ast.components.get("target_alias")
        ast.components.get("source_alias")
        when_matched = ast.components.get("when_matched", [])
        when_not_matched = ast.components.get("when_not_matched", [])

        # Parse table names (schema.table)
        if "." in target_table:
            target_schema, target_name = target_table.split(".", 1)
        else:
            target_schema, target_name = "default", target_table

        # Get target and source data
        target_df = self.session.table(target_table)
        target_data = target_df.collect()
        {id(row): row.asDict() for row in target_data}

        source_df = self.session.table(source_table)
        source_data = source_df.collect()
        source_data_list = [row.asDict() for row in source_data]

        # Parse ON condition - simple equality for now
        # Example: "t.id = s.id" or "t.id = s.id AND t.category = s.category"
        condition_parts = []
        for part in on_condition.split(" AND "):
            part = part.strip()
            match = re.match(r"(\w+)\.(\w+)\s*=\s*(\w+)\.(\w+)", part)
            if match:
                condition_parts.append(
                    {
                        "left_alias": match.group(1),
                        "left_col": match.group(2),
                        "right_alias": match.group(3),
                        "right_col": match.group(4),
                    }
                )

        # Track which target rows were matched
        matched_target_ids = set()
        updated_rows = []

        # Process WHEN MATCHED clauses
        if when_matched:
            for target_row in target_data:
                target_dict = target_row.asDict()

                # Check if this target row matches any source row
                for source_dict in source_data_list:
                    matches = all(
                        target_dict.get(cond["left_col"])
                        == source_dict.get(cond["right_col"])
                        for cond in condition_parts
                    )

                    if matches:
                        matched_target_ids.add(id(target_row))

                        # Execute WHEN MATCHED action
                        for clause in when_matched:
                            if clause["action"] == "UPDATE":
                                # Parse SET clause: "t.name = s.name, t.score = s.score"
                                set_clause = clause["set_clause"]
                                updated_row = target_dict.copy()

                                for assignment in set_clause.split(","):
                                    assignment = assignment.strip()
                                    # Match: t.column = s.column or t.column = value
                                    match = re.match(
                                        r"(\w+)\.(\w+)\s*=\s*(\w+)\.(\w+)", assignment
                                    )
                                    if match:
                                        target_col = match.group(2)
                                        source_col = match.group(4)
                                        updated_row[target_col] = source_dict.get(
                                            source_col
                                        )

                                updated_rows.append(updated_row)
                            elif clause["action"] == "DELETE":
                                # Don't add to updated_rows (effectively deletes)
                                pass
                        break  # Only match first source row

        # Add unmatched target rows (unchanged)
        for target_row in target_data:
            if id(target_row) not in matched_target_ids:
                updated_rows.append(target_row.asDict())

        # Process WHEN NOT MATCHED clauses (inserts)
        if when_not_matched:
            for source_dict in source_data_list:
                # Check if this source row matches any target row
                matched = False
                for target_row in target_data:
                    target_dict = target_row.asDict()
                    matches = all(
                        target_dict.get(cond["left_col"])
                        == source_dict.get(cond["right_col"])
                        for cond in condition_parts
                    )
                    if matches:
                        matched = True
                        break

                if not matched:
                    # Execute WHEN NOT MATCHED action
                    for clause in when_not_matched:
                        if clause["action"] == "INSERT":
                            # Parse: (id, name, score) VALUES (s.id, s.name, s.score)
                            clause["insert_clause"]

                            # Simple parsing: just insert all source columns
                            # In production, would parse the column list and values
                            updated_rows.append(source_dict.copy())

        # Write merged data back to target table
        # Access storage through catalog (ISession protocol doesn't expose _storage)
        storage = getattr(self.session, "_storage", None)
        if storage is None:
            storage = self.session.catalog._storage  # type: ignore[attr-defined]
        storage.drop_table(target_schema, target_name)
        storage.create_table(target_schema, target_name, target_df.schema.fields)
        if updated_rows:
            storage.insert_data(target_schema, target_name, updated_rows)

        # MERGE returns empty DataFrame
        return cast("IDataFrame", DataFrame([], StructType([])))<|MERGE_RESOLUTION|>--- conflicted
+++ resolved
@@ -521,11 +521,7 @@
         else:
             # No GROUP BY - just apply column selection
             if select_columns != ["*"]:
-<<<<<<< HEAD
                 # Parse column expressions with aliases, table prefixes, and CASE WHEN
-=======
-                # Parse column expressions with aliases and table prefixes
->>>>>>> 7a902950
                 select_exprs = []
                 for col in select_columns:
                     col = col.strip()
@@ -537,7 +533,6 @@
                         # Remove alias from col expression
                         col = re.sub(r"\s+[Aa][Ss]\s+\w+$", "", col).strip()
                     
-<<<<<<< HEAD
                     # Check if this is a CASE WHEN expression
                     col_upper = col.upper().strip()
                     if col_upper.startswith("CASE") and "END" in col_upper:
@@ -567,27 +562,6 @@
                             select_exprs.append(F.col(col_name).alias(alias))
                         else:
                             select_exprs.append(F.col(col_name))
-=======
-                    # Handle table alias prefix (e.g., "u.name" -> "name")
-                    if (
-                        "." in col
-                        and not col.startswith("'")
-                        and not col.startswith('"')
-                    ):
-                        parts = col.split(".", 1)
-                        if len(parts) == 2:
-                            col_name = parts[1]  # Use column name without table alias
-                        else:
-                            col_name = col
-                    else:
-                        col_name = col
-                    
-                    # Create column expression with alias if specified
-                    if alias:
-                        select_exprs.append(F.col(col_name).alias(alias))
-                    else:
-                        select_exprs.append(F.col(col_name))
->>>>>>> 7a902950
                 
                 df = cast("DataFrame", df_ops.select(*select_exprs))
             df_ops = cast("SupportsDataFrameOps", df)
