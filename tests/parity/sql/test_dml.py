"""
PySpark parity tests for SQL DML operations.

Tests validate that Sparkless SQL DML statements behave identically to PySpark.
"""

from tests.fixtures.parity_base import ParityTestBase


class TestSQLDMLParity(ParityTestBase):
    """Test SQL DML operations parity with PySpark."""

    def test_insert_into_table(self, spark):
        """Test INSERT INTO matches PySpark behavior."""
        # Clean up any existing table first
        spark.sql("DROP TABLE IF EXISTS insert_test")
        
        # Create table
        data = [("Alice", 25)]
        df = spark.createDataFrame(data, ["name", "age"])
        df.write.mode("overwrite").saveAsTable("insert_test")

        # Insert new row
        spark.sql("INSERT INTO insert_test VALUES ('Bob', 30)")

        # Verify data
        result = spark.sql("SELECT * FROM insert_test ORDER BY name")
        rows = result.collect()
        
        # Check if INSERT worked correctly
        # If we get wrong column mapping (name='30', age='Bob'), that's a Sparkless bug
        if len(rows) == 2:
            row_dicts = [dict(row) for row in rows]
            # Check if columns are swapped (Sparkless bug)
            if any(row.get("name") == "30" or row.get("age") == "Bob" for row in row_dicts):
                pytest.skip("Sparkless INSERT INTO not working correctly in PySpark mode - column mapping issue")
        
        assert len(rows) == 2
<<<<<<< HEAD
        # PySpark may return rows in different order, so check both
        names = {row["name"] for row in rows}
        assert "Alice" in names
        assert "Bob" in names
        # Verify ages
        ages = {row["age"] for row in rows}
        assert 25 in ages
        assert 30 in ages
        
=======
        assert rows[0]["name"] == "Alice"
        assert rows[1]["name"] == "Bob"

>>>>>>> 456da474
        # Cleanup
        spark.sql("DROP TABLE IF EXISTS insert_test")

    def test_insert_into_specific_columns(self, spark):
        """Test INSERT INTO with specific columns matches PySpark behavior."""
        # Create table
        data = [("Alice", 25, "IT")]
        df = spark.createDataFrame(data, ["name", "age", "dept"])
        df.write.mode("overwrite").saveAsTable("insert_specific")

        # Insert with specific columns
        spark.sql("INSERT INTO insert_specific (name, age) VALUES ('Bob', 30)")

        # Verify data
        result = spark.sql("SELECT * FROM insert_specific ORDER BY name")
        rows = result.collect()
        assert len(rows) == 2
        # Bob should have NULL for dept
        assert rows[1]["name"] == "Bob"
        assert rows[1]["age"] == 30

        # Cleanup
        spark.sql("DROP TABLE IF EXISTS insert_specific")

    def test_insert_multiple_values(self, spark):
        """Test INSERT with multiple VALUES matches PySpark behavior."""
        # Create table
        data = [("Alice", 25)]
        df = spark.createDataFrame(data, ["name", "age"])
        df.write.mode("overwrite").saveAsTable("insert_multi")

        # Insert multiple rows
        spark.sql("INSERT INTO insert_multi VALUES ('Bob', 30), ('Charlie', 35)")

        # Verify data
        result = spark.sql("SELECT * FROM insert_multi ORDER BY name")
        rows = result.collect()
        assert len(rows) == 3

        # Cleanup
        spark.sql("DROP TABLE IF EXISTS insert_multi")

    def test_update_table(self, spark):
        """Test UPDATE matches PySpark behavior."""
        # Create table
        data = [("Alice", 25), ("Bob", 30), ("Charlie", 35)]
        df = spark.createDataFrame(data, ["name", "age"])
        df.write.mode("overwrite").saveAsTable("update_test")

        # Update rows
        spark.sql("UPDATE update_test SET age = 26 WHERE name = 'Alice'")

        # Verify update
        result = spark.sql("SELECT * FROM update_test WHERE name = 'Alice'")
        rows = result.collect()
        assert len(rows) == 1
        assert rows[0]["age"] == 26

        # Cleanup
        spark.sql("DROP TABLE IF EXISTS update_test")

    def test_update_multiple_columns(self, spark):
        """Test UPDATE multiple columns matches PySpark behavior."""
        # Create table
        data = [("Alice", 25, "IT")]
        df = spark.createDataFrame(data, ["name", "age", "dept"])
        df.write.mode("overwrite").saveAsTable("update_multi")

        # Update multiple columns
        spark.sql("UPDATE update_multi SET age = 26, dept = 'HR' WHERE name = 'Alice'")

        # Verify update
        result = spark.sql("SELECT * FROM update_multi WHERE name = 'Alice'")
        rows = result.collect()
        assert len(rows) == 1
        assert rows[0]["age"] == 26
        assert rows[0]["dept"] == "HR"

        # Cleanup
        spark.sql("DROP TABLE IF EXISTS update_multi")

    def test_delete_from_table(self, spark):
        """Test DELETE FROM matches PySpark behavior."""
        # Create table
        data = [("Alice", 25), ("Bob", 30), ("Charlie", 35)]
        df = spark.createDataFrame(data, ["name", "age"])
        df.write.mode("overwrite").saveAsTable("delete_test")

        # Delete rows
        spark.sql("DELETE FROM delete_test WHERE age > 30")

        # Verify deletion
        result = spark.sql("SELECT * FROM delete_test ORDER BY name")
        rows = result.collect()
        assert len(rows) == 2
        assert rows[0]["name"] == "Alice"
        assert rows[1]["name"] == "Bob"

        # Cleanup
        spark.sql("DROP TABLE IF EXISTS delete_test")

    def test_delete_all_rows(self, spark):
        """Test DELETE without WHERE matches PySpark behavior."""
        # Create table
        data = [("Alice", 25), ("Bob", 30)]
        df = spark.createDataFrame(data, ["name", "age"])
        df.write.mode("overwrite").saveAsTable("delete_all")

        # Delete all
        spark.sql("DELETE FROM delete_all")

        # Verify all deleted
        result = spark.sql("SELECT * FROM delete_all")
        assert result.count() == 0

        # Cleanup
        spark.sql("DROP TABLE IF EXISTS delete_all")

    def test_insert_from_select(self, spark):
        """Test INSERT INTO ... SELECT matches PySpark behavior."""
        # Create source table
        data = [("Alice", 25, "IT"), ("Bob", 30, "HR"), ("Charlie", 35, "IT")]
        df = spark.createDataFrame(data, ["name", "age", "dept"])
        df.write.mode("overwrite").saveAsTable("source_table")

        # Create target table
        empty_df = spark.createDataFrame([], "name string, age int")
        empty_df.write.mode("overwrite").saveAsTable("target_table")

        # Insert from select
        spark.sql(
            "INSERT INTO target_table SELECT name, age FROM source_table WHERE dept = 'IT'"
        )

        # Verify
        result = spark.sql("SELECT * FROM target_table ORDER BY name")
        rows = result.collect()
        assert len(rows) == 2

        # Cleanup
        spark.sql("DROP TABLE IF EXISTS source_table")
        spark.sql("DROP TABLE IF EXISTS target_table")<|MERGE_RESOLUTION|>--- conflicted
+++ resolved
@@ -12,9 +12,6 @@
 
     def test_insert_into_table(self, spark):
         """Test INSERT INTO matches PySpark behavior."""
-        # Clean up any existing table first
-        spark.sql("DROP TABLE IF EXISTS insert_test")
-        
         # Create table
         data = [("Alice", 25)]
         df = spark.createDataFrame(data, ["name", "age"])
@@ -26,31 +23,10 @@
         # Verify data
         result = spark.sql("SELECT * FROM insert_test ORDER BY name")
         rows = result.collect()
-        
-        # Check if INSERT worked correctly
-        # If we get wrong column mapping (name='30', age='Bob'), that's a Sparkless bug
-        if len(rows) == 2:
-            row_dicts = [dict(row) for row in rows]
-            # Check if columns are swapped (Sparkless bug)
-            if any(row.get("name") == "30" or row.get("age") == "Bob" for row in row_dicts):
-                pytest.skip("Sparkless INSERT INTO not working correctly in PySpark mode - column mapping issue")
-        
         assert len(rows) == 2
-<<<<<<< HEAD
-        # PySpark may return rows in different order, so check both
-        names = {row["name"] for row in rows}
-        assert "Alice" in names
-        assert "Bob" in names
-        # Verify ages
-        ages = {row["age"] for row in rows}
-        assert 25 in ages
-        assert 30 in ages
-        
-=======
         assert rows[0]["name"] == "Alice"
         assert rows[1]["name"] == "Bob"
 
->>>>>>> 456da474
         # Cleanup
         spark.sql("DROP TABLE IF EXISTS insert_test")
 
