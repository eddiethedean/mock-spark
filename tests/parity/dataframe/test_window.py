"""
PySpark parity tests for DataFrame window operations.

Tests validate that Sparkless window operations behave identically to PySpark.
"""

from tests.fixtures.parity_base import ParityTestBase
from sparkless import F
from sparkless.window import Window


class TestWindowOperationsParity(ParityTestBase):
    """Test DataFrame window operations parity with PySpark."""

    def test_row_number(self, spark):
        """Test row_number window function matches PySpark behavior."""
        expected = self.load_expected("windows", "row_number")

        df = spark.createDataFrame(expected["input_data"])
        window_spec = Window.partitionBy("dept").orderBy("salary")
        result = df.withColumn("row_num", F.row_number().over(window_spec))

        self.assert_parity(result, expected)

    def test_rank(self, spark):
        """Test rank window function matches PySpark behavior."""
        expected = self.load_expected("windows", "rank")

        df = spark.createDataFrame(expected["input_data"])
        window_spec = Window.partitionBy("dept").orderBy("salary")
        result = df.withColumn("rank", F.rank().over(window_spec))

        self.assert_parity(result, expected)

    def test_dense_rank(self, spark):
        """Test dense_rank window function matches PySpark behavior."""
        expected = self.load_expected("windows", "dense_rank")

        df = spark.createDataFrame(expected["input_data"])
        window_spec = Window.partitionBy("dept").orderBy("salary")
        result = df.withColumn("dense_rank", F.dense_rank().over(window_spec))

        self.assert_parity(result, expected)

    def test_sum_over_window(self, spark):
        """Test sum over window matches PySpark behavior."""
        expected = self.load_expected("windows", "sum_over_window")

        df = spark.createDataFrame(expected["input_data"])
<<<<<<< HEAD
        # Check what column name is actually in the input data
        input_cols = list(expected["input_data"][0].keys()) if expected.get("input_data") else []
        partition_col = "department" if "department" in input_cols else "dept"
        # Expected output uses 'dept_total' as column name and appears to sum all salaries in department
        # (not a running total, but a total per department)
        window_spec = Window.partitionBy(partition_col)
        result = df.withColumn("dept_total", F.sum("salary").over(window_spec))
        
=======
        # Match PySpark fixture: total salary per department, repeated on each
        # row for that department (not a running total).
        window_spec = Window.partitionBy("department")
        result = df.withColumn("dept_total", F.sum("salary").over(window_spec))

>>>>>>> 456da474
        self.assert_parity(result, expected)

    def test_lag(self, spark):
        """Test lag window function matches PySpark behavior."""
        expected = self.load_expected("windows", "lag")

        df = spark.createDataFrame(expected["input_data"])
        window_spec = Window.partitionBy("dept").orderBy("salary")
<<<<<<< HEAD
        # Expected output uses 'lag_salary' as column name
        result = df.withColumn("lag_salary", F.lag("salary", 1).over(window_spec))
        
=======
        result = df.withColumn("lag_salary", F.lag("salary", 1).over(window_spec))

>>>>>>> 456da474
        self.assert_parity(result, expected)

    def test_lead(self, spark):
        """Test lead window function matches PySpark behavior."""
        expected = self.load_expected("windows", "lead")

        df = spark.createDataFrame(expected["input_data"])
        window_spec = Window.partitionBy("dept").orderBy("salary")
<<<<<<< HEAD
        # Expected output uses 'lead_salary' as column name
        result = df.withColumn("lead_salary", F.lead("salary", 1).over(window_spec))
        
=======
        result = df.withColumn("lead_salary", F.lead("salary", 1).over(window_spec))

>>>>>>> 456da474
        self.assert_parity(result, expected)

    def test_cume_dist(self, spark):
        """Test cume_dist window function matches PySpark behavior."""
        expected = self.load_expected("windows", "cume_dist")

        df = spark.createDataFrame(expected["input_data"])
        window_spec = Window.partitionBy("dept").orderBy("salary")
        result = df.withColumn("cume_dist", F.cume_dist().over(window_spec))

        self.assert_parity(result, expected)

    def test_first_value(self, spark):
        """Test first_value window function matches PySpark behavior."""
        expected = self.load_expected("windows", "first_value")

        df = spark.createDataFrame(expected["input_data"])
        window_spec = Window.partitionBy("dept").orderBy("salary")
        result = df.withColumn("first_salary", F.first("salary").over(window_spec))

        self.assert_parity(result, expected)

    def test_last_value(self, spark):
        """Test last_value window function matches PySpark behavior."""
        expected = self.load_expected("windows", "last_value")

        df = spark.createDataFrame(expected["input_data"])
        window_spec = Window.partitionBy("dept").orderBy("salary")
        result = df.withColumn("last_salary", F.last("salary").over(window_spec))

        self.assert_parity(result, expected)

    def test_percent_rank(self, spark):
        """Test percent_rank window function matches PySpark behavior."""
        expected = self.load_expected("windows", "percent_rank")

        df = spark.createDataFrame(expected["input_data"])
        window_spec = Window.partitionBy("dept").orderBy("salary")
        result = df.withColumn("percent_rank", F.percent_rank().over(window_spec))

        self.assert_parity(result, expected)

    def test_ntile(self, spark):
        """Test ntile window function matches PySpark behavior."""
        expected = self.load_expected("windows", "ntile")

        df = spark.createDataFrame(expected["input_data"])
        window_spec = Window.partitionBy("dept").orderBy("salary")
        result = df.withColumn("ntile", F.ntile(2).over(window_spec))

        self.assert_parity(result, expected)<|MERGE_RESOLUTION|>--- conflicted
+++ resolved
@@ -47,22 +47,11 @@
         expected = self.load_expected("windows", "sum_over_window")
 
         df = spark.createDataFrame(expected["input_data"])
-<<<<<<< HEAD
-        # Check what column name is actually in the input data
-        input_cols = list(expected["input_data"][0].keys()) if expected.get("input_data") else []
-        partition_col = "department" if "department" in input_cols else "dept"
-        # Expected output uses 'dept_total' as column name and appears to sum all salaries in department
-        # (not a running total, but a total per department)
-        window_spec = Window.partitionBy(partition_col)
-        result = df.withColumn("dept_total", F.sum("salary").over(window_spec))
-        
-=======
         # Match PySpark fixture: total salary per department, repeated on each
         # row for that department (not a running total).
         window_spec = Window.partitionBy("department")
         result = df.withColumn("dept_total", F.sum("salary").over(window_spec))
 
->>>>>>> 456da474
         self.assert_parity(result, expected)
 
     def test_lag(self, spark):
@@ -71,14 +60,8 @@
 
         df = spark.createDataFrame(expected["input_data"])
         window_spec = Window.partitionBy("dept").orderBy("salary")
-<<<<<<< HEAD
-        # Expected output uses 'lag_salary' as column name
-        result = df.withColumn("lag_salary", F.lag("salary", 1).over(window_spec))
-        
-=======
         result = df.withColumn("lag_salary", F.lag("salary", 1).over(window_spec))
 
->>>>>>> 456da474
         self.assert_parity(result, expected)
 
     def test_lead(self, spark):
@@ -87,14 +70,8 @@
 
         df = spark.createDataFrame(expected["input_data"])
         window_spec = Window.partitionBy("dept").orderBy("salary")
-<<<<<<< HEAD
-        # Expected output uses 'lead_salary' as column name
-        result = df.withColumn("lead_salary", F.lead("salary", 1).over(window_spec))
-        
-=======
         result = df.withColumn("lead_salary", F.lead("salary", 1).over(window_spec))
 
->>>>>>> 456da474
         self.assert_parity(result, expected)
 
     def test_cume_dist(self, spark):
